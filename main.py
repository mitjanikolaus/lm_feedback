--- conflicted
+++ resolved
@@ -7,8 +7,7 @@
 from pytorch_lightning.callbacks import ModelCheckpoint, EarlyStopping
 from pytorch_lightning.cli import LightningCLI
 from pytorch_lightning.loggers import WandbLogger
-from torch import nn
-from transformers import LlamaForCausalLM, LlamaConfig, GPT2LMHeadModel, GPT2Config, GPT2Model
+from transformers import LlamaForCausalLM, LlamaConfig, GPT2Config
 from torch.optim import AdamW
 from data import ChildesDataModule, SEQUENCE_START_TOKEN, MASK_TOKEN
 
@@ -25,11 +24,7 @@
 
 class BabyLMModel(LightningModule):
     def __init__(self, initial_lr=1e-4, rl_loss_weight=0, model_name=MODEL_BABYLLAMA, num_hidden_layers=16,
-<<<<<<< HEAD
-                 eval_batch_size=1024):
-=======
-                 hidden_size=512, num_attention_heads=8):
->>>>>>> f8c13af3
+                 eval_batch_size=1024, hidden_size=512, num_attention_heads=8):
         super().__init__()
 
         self.save_hyperparameters()
@@ -37,14 +32,11 @@
         self.initial_lr = initial_lr
         self.model_name = model_name
         self.num_hidden_layers = num_hidden_layers
-<<<<<<< HEAD
 
         self.eval_batch_size = eval_batch_size
 
-=======
         self.hidden_size = hidden_size
         self.num_attention_heads = num_attention_heads
->>>>>>> f8c13af3
         self.model_family = "causal" if model_name in MODELS_CAUSAL else "masked"
 
         self.eval_blimp_on_next_val = True
